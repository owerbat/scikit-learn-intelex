--- conflicted
+++ resolved
@@ -15,7 +15,6 @@
 # limitations under the License.
 #===============================================================================
 
-<<<<<<< HEAD
 # try:
 #     from _daal4py import *
 #     from _daal4py import _get__version__, _get__daal_link_version__, _get__daal_run_version__, __has_dist__
@@ -25,39 +24,12 @@
 #         raise ImportError(s + '\n\nActivating your conda environment or sourcing mpivars.[c]sh/psxevars.[c]sh may solve the issue.\n')
 #     raise
 
-from .onedal4py.svm import SVC
+from .onedal.svm import SVC
 # import _onedal4py as sklearn_api
 
 # __all__ = [
 #     "svm",
 # ]
-=======
-import platform
-if "Windows" in platform.system():
-    import os
-    import sys
-    import site
-    path_to_env = site.getsitepackages()[0]
-    path_to_libs = os.path.join(path_to_env, "Library", "bin")
-    if sys.version_info.minor >= 8:
-        os.add_dll_directory(path_to_libs)
-    os.environ['PATH'] += os.pathsep + path_to_libs
-
-try:
-    from _daal4py import *
-    from _daal4py import (
-        _get__version__,
-        _get__daal_link_version__,
-        _get__daal_run_version__,
-        __has_dist__)
-except ImportError as e:
-    s = str(e)
-    if 'libfabric' in s:
-        raise ImportError(
-            s + '\n\nActivating your conda environment or sourcing mpivars.'
-            '[c]sh/psxevars.[c]sh may solve the issue.\n')
-    raise
->>>>>>> 954c81b5
 
 import logging
 import warnings
