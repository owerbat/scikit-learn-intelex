#!/usr/bin/env python
#===============================================================================
# Copyright 2014-2021 Intel Corporation
#
# Licensed under the Apache License, Version 2.0 (the "License");
# you may not use this file except in compliance with the License.
# You may obtain a copy of the License at
#
#     http://www.apache.org/licenses/LICENSE-2.0
#
# Unless required by applicable law or agreed to in writing, software
# distributed under the License is distributed on an "AS IS" BASIS,
# WITHOUT WARRANTIES OR CONDITIONS OF ANY KIND, either express or implied.
# See the License for the specific language governing permissions and
# limitations under the License.
#===============================================================================

# try:
#     from _daal4py import *
#     from _daal4py import _get__version__, _get__daal_link_version__, _get__daal_run_version__, __has_dist__
# except ImportError as e:
#     s = str(e)
#     if 'libfabric' in s:
#         raise ImportError(s + '\n\nActivating your conda environment or sourcing mpivars.[c]sh/psxevars.[c]sh may solve the issue.\n')
#     raise

<<<<<<< HEAD
from .onedal.svm import SVC
# import _onedal4py as sklearn_api

# __all__ = [
#     "svm",
# ]

import logging
import warnings
import os
import sys
logLevel = os.environ.get("IDP_SKLEARN_VERBOSE")
try:
    if logLevel is not None:
        logging.basicConfig(
            stream=sys.stdout,
            format='%(levelname)s: %(message)s', level=logLevel.upper())
except:
    warnings.warn('Unknown level "{}" for logging.\n'
                  'Please, use one of "CRITICAL", "ERROR", '
                  '"WARNING", "INFO", "DEBUG".'.format(logLevel))
=======
try:
    from _daal4py import *
    from _daal4py import (
        _get__version__,
        _get__daal_link_version__,
        _get__daal_run_version__,
        __has_dist__)
except ImportError as e:
    s = str(e)
    if 'libfabric' in s:
        raise ImportError(
            s + '\n\nActivating your conda environment or sourcing mpivars.'
            '[c]sh/psxevars.[c]sh may solve the issue.\n')
    raise
>>>>>>> 8f90e9b9
<|MERGE_RESOLUTION|>--- conflicted
+++ resolved
@@ -24,8 +24,6 @@
 #         raise ImportError(s + '\n\nActivating your conda environment or sourcing mpivars.[c]sh/psxevars.[c]sh may solve the issue.\n')
 #     raise
 
-<<<<<<< HEAD
-from .onedal.svm import SVC
 # import _onedal4py as sklearn_api
 
 # __all__ = [
@@ -46,19 +44,18 @@
     warnings.warn('Unknown level "{}" for logging.\n'
                   'Please, use one of "CRITICAL", "ERROR", '
                   '"WARNING", "INFO", "DEBUG".'.format(logLevel))
-=======
-try:
-    from _daal4py import *
-    from _daal4py import (
-        _get__version__,
-        _get__daal_link_version__,
-        _get__daal_run_version__,
-        __has_dist__)
-except ImportError as e:
-    s = str(e)
-    if 'libfabric' in s:
-        raise ImportError(
-            s + '\n\nActivating your conda environment or sourcing mpivars.'
-            '[c]sh/psxevars.[c]sh may solve the issue.\n')
-    raise
->>>>>>> 8f90e9b9
+
+# try:
+#     from _daal4py import *
+#     from _daal4py import (
+#         _get__version__,
+#         _get__daal_link_version__,
+#         _get__daal_run_version__,
+#         __has_dist__)
+# except ImportError as e:
+#     s = str(e)
+#     if 'libfabric' in s:
+#         raise ImportError(
+#             s + '\n\nActivating your conda environment or sourcing mpivars.'
+#             '[c]sh/psxevars.[c]sh may solve the issue.\n')
+#     raise