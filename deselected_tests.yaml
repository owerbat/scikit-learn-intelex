# This file lists node ids (in pytest sense) of sklearn tests that
# are to be deselected during test discovery step.
#
# Deselection can be predicated on the version of scikit-learn used.
# Use - node_id cond, or - node_id cond1,cond2  where cond is OPver.
# Supported OPs are >=, <=, ==, !=, >, <
# For example,
#    - tests/test_isotonic.py::test_permutation_invariance >0.18,<=0.19
#  will exclude deselection in versions 0.18.1, and 0.18.2 only

deselected_tests:

  # Deselecting 5 SVC related tests where duplicate samples end up being support vectors
  # See: https://github.com/scikit-learn/scikit-learn/issues/12738
  - svm/tests/test_svm.py::test_svc_clone_with_callable_kernel
  - svm/tests/test_svm.py::test_precomputed
  - svm/tests/test_sparse.py::test_svc
  - svm/tests/test_sparse.py::test_sparse_realdata
  - svm/tests/test_sparse.py::test_svc_iris

  # Compare Comparison of the result of a 1-in-1 decision function for SVC algorithm between dense and sparse input
  # Such a oneDAL does not guarantee given the different order of operations. Max absolute difference: 2.87212502e-05
  - ensemble/tests/test_bagging.py::test_sparse_classification

  # Bitwise comparison of probabilities using a print.
  - metrics/tests/test_classification.py

  # Max absolute difference: 0.04 for rocauc, and 0.01 for precision_recall
  - metrics/tests/test_ranking.py::test_roc_curve_hard
  - metrics/tests/test_ranking.py::test_precision_recall_curve

  - model_selection/tests/test_search.py::test_search_cv_results_rank_tie_breaking

  # test_k_means_fit_predict is known to sporadically fail for float32 inputs in multithreaded runs
  # See: https://github.com/IntelPython/daal4py/issues/25
  - cluster/tests/test_k_means.py::test_k_means_fit_predict

  # test_non_uniform_strategies fails due to differences in handling of vacuous clusters after update
  # See https://github.com/IntelPython/daal4py/issues/69
  - preprocessing/tests/test_discretization.py::test_nonuniform_strategies >=0.20.3
  - cluster/tests/test_k_means.py::test_relocated_clusters
  - cluster/tests/test_k_means.py::test_kmeans_relocated_clusters

  # oneDAL does not check convergence for tol == 0.0 for ease of benchmarking
  - cluster/tests/test_k_means.py::test_kmeans_convergence
  - cluster/tests/test_k_means.py::test_kmeans_verbose

  # For Newton-CG solver, solution computed in float32 disagrees with that of float64 a little more than
  # the test expects, see https://github.com/scikit-learn/scikit-learn/pull/13645
  - linear_model/tests/test_logistic.py::test_dtype_match

  # _hist_gradient_boosting tests (added in 0.21.0) times out in CircleCI
  - ensemble/_hist_gradient_boosting/tests/test_gradient_boosting.py

  # https://github.com/scikit-learn/scikit-learn/pull/15857
  - ensemble/tests/test_stacking.py::test_stacking_cv_influence >=0.22

  # This fails on certain platforms. Weighted data do not go through DAAL,
  # unweighted do. Since convergence is not accomplished (comment in te test
  # suggests that), coefficients are slightly different, resulting in 1 prediction
  # disagreement.
  - ensemble/tests/test_stacking.py::test_stacking_with_sample_weight >=0.22.1

  #
  - tests/test_pipeline.py::test_pipeline_memory

  # docstrings do not document daal_model_ attribute set by fit for
  # LinearRegression, Ridge and SVC
  - tests/test_docstring_parameters.py::test_fit_docstring_attributes

  # Insufficient accuracy of "coefs" and "intercept" in Elastic Net for multi-target problem
  # https://github.com/oneapi-src/oneDAL/issues/494
  - linear_model/tests/test_coordinate_descent.py::test_enet_multitarget >=0.21

  # Insufficient accuracy of objective function in Elastic Net in case warm_start
  # https://github.com/oneapi-src/oneDAL/issues/495
  - linear_model/tests/test_coordinate_descent.py::test_warm_start_convergence_with_regularizer_decrement >=0.21

  # oneDAL doesn't support sample_weight (back to Sklearn), insufficient accuracy (similar to previous cases)
  - linear_model/tests/test_coordinate_descent.py::test_enet_sample_weight_consistency >=0.23

  # We have difference (Max absolute difference: 1.97215226e-31) in computing of log_proba with np.log(y_proba)
  # Looks like using IDP NumPy is the cause for the failure due to use of more aggressive compiler optimization when compile NumPy UFunc loops
  - neural_network/tests/test_mlp.py::test_predict_proba_multilabel

  # On small datasets, the regression coefficients for multi-target problem differ from scikit-learn. Coefficients matches for first label only.
  # For big data the coefficients are close.
  # See: https://github.com/IntelPython/daal4py/issues/275
  - linear_model/tests/test_ridge.py::test_ridge_cv_individual_penalties

  # Different number of iterations because of instability of kmeans
  # https://github.com/IntelPython/daal4py/issues/277
  - cluster/tests/test_k_means.py::test_kmeans_elkan_results

  # Insufficient prediction accuracy for decision forest regression
  # Case test_boston will be renamed since 0.24 version on test_regression
  # This problem will be fixed
  - ensemble/tests/test_forest.py::test_memory_layout
  - ensemble/tests/test_forest.py::test_regression
  - ensemble/tests/test_forest.py::test_boston

  # Different interpretation of trees compared to scikit-learn
  # Looks like we need to align tree traversal. This problem will be fixed
  - ensemble/tests/test_forest.py::test_min_samples_leaf

  # Out of bag score worse than scikit-learn
  # This problem will be fixed
  - ensemble/tests/test_forest.py::test_warm_start_oob
  - ensemble/tests/test_forest.py::test_oob_score_regressors

  # Our threads are used internally and are not explicitly specified
  - ensemble/tests/test_forest.py::test_backend_respected

  # We do not support accessing trees through the result variable
  - ensemble/tests/test_forest.py::test_warm_start
  - inspection/tests/test_partial_dependence.py::test_recursion_decision_tree_vs_forest_and_gbdt

  # Our implementation builds different trees compared to skikit-learn
  # Comparison of tree forest will be failed
  - ensemble/tests/test_forest.py::test_warm_start_clear
  - ensemble/tests/test_forest.py::test_class_weights
  - ensemble/tests/test_stacking.py::test_stacking_cv_influence
  - inspection/tests/test_permutation_importance.py::test_robustness_to_high_cardinality_noisy_feature
  - tests/test_common.py::test_estimators
  - tests/test_multioutput.py::test_multi_output_classification
  - utils/tests/test_estimator_checks.py::test_check_estimator_clones

  # Different behavior when 1 class enters the input
  - feature_selection/tests/test_rfe.py::test_rfe_cv_groups

  # The bugs are fixed. Remove these tests from deselected after the gold release
  - ensemble/tests/test_bagging.py::test_classification
  - neighbors/tests/test_neighbors.py::test_kneighbors_classifier
  - neighbors/tests/test_neighbors.py::test_KNeighborsClassifier_multioutput
  - semi_supervised/tests/test_label_propagation.py::test_predict_sparse_callable_kernel

  # daal4py is throwing the exception from the library. Will be fixed.
  - tests/test_common.py::test_check_n_features_in_after_fitting

  # module name should starts with 'sklearn.metrics' but we have 'daal4py.sklearn.metrics'
  - metrics/tests/test_score_objects.py::test_scoring_is_not_metric

  # Stability issue with max absolute difference: 4.33846826e-08/1.17613697e-11. Remove in next release
  - inspection/tests/test_partial_dependence.py::test_partial_dependence_dataframe[features-integer-None-estimator-brute]
  - inspection/tests/test_partial_dependence.py::test_partial_dependence_dataframe[features-string-None-estimator-brute]
  - ensemble/tests/test_bagging.py::test_estimators_samples_deterministic

  # Data for the tests is generated by using SVC. And it's not equal to stock sklearn
  - metrics/tests/test_ranking.py::test_roc_curve_hard < 0.22
  - metrics/tests/test_ranking.py::test_precision_recall_curve < 0.22

<<<<<<< HEAD
  # Some values in PCA.components_ (in the last component) aren't equal (0.6 on average for absolute error in this test)
  # because of different implementations of PCA. Also, results are not stable.
  - decomposition/tests/test_incremental_pca.py::test_whitening

  # The test fails because of changing of 'auto' strategy in PCA to improve performance.
  # 'randomized' PCA expected, but 'full' is given.
  - decomposition/tests/test_pca.py::test_pca_svd_solver_auto[data3-10-randomized]

  # Stability issue with max absolute difference: 0.00015992. Remove in the next release.
  - decomposition/tests/test_pca.py::test_pca_dtype_preservation
=======
  # Scikit-learn logistic regression predict depends from decision_function while d4p is not.
  # Assertion error in check_estimator(PoorScoreLogisticRegression())
  - utils/tests/test_estimator_checks.py::test_check_estimator
>>>>>>> 4cbcee6b
<|MERGE_RESOLUTION|>--- conflicted
+++ resolved
@@ -149,7 +149,6 @@
   - metrics/tests/test_ranking.py::test_roc_curve_hard < 0.22
   - metrics/tests/test_ranking.py::test_precision_recall_curve < 0.22
 
-<<<<<<< HEAD
   # Some values in PCA.components_ (in the last component) aren't equal (0.6 on average for absolute error in this test)
   # because of different implementations of PCA. Also, results are not stable.
   - decomposition/tests/test_incremental_pca.py::test_whitening
@@ -160,8 +159,7 @@
 
   # Stability issue with max absolute difference: 0.00015992. Remove in the next release.
   - decomposition/tests/test_pca.py::test_pca_dtype_preservation
-=======
+
   # Scikit-learn logistic regression predict depends from decision_function while d4p is not.
   # Assertion error in check_estimator(PoorScoreLogisticRegression())
-  - utils/tests/test_estimator_checks.py::test_check_estimator
->>>>>>> 4cbcee6b
+  - utils/tests/test_estimator_checks.py::test_check_estimator